--- conflicted
+++ resolved
@@ -29,22 +29,16 @@
     fs.appendFileSync(emitterDest, "\nmodule.exports = Elm;");
 
     var Elm = require(emitterDest);
-<<<<<<< HEAD
-    var compiledCss = Elm.worker(Elm[elmModuleName]).ports.css + "\n";
-=======
     var result = Elm.worker(Elm[elmModuleName]).ports.cssOutput;
 
     if(result.success) {
-      fs.writeFileSync(destCssFile, result.content);
+      fs.writeFileSync(destCssFile, result.content + "\n");
     } else {
       console.error("Compilation error: " + result.content, 1);
       process.exit(1);
     }
->>>>>>> bffb8004
-
   }, function(exitCode) {
     console.error("Errored with exit code", exitCode);
-
     process.exit(exitCode);
   });
 });
