<<<<<<< HEAD
module Css.Elements exposing (html, body, article, header, footer, h1, h2, h3, h4, h5, h6, nav, menu, section, aside, time, div, hr, li, main_, ol, p, ul, pre, dl, dt, dd, a, code, small, span, strong, i, em, q, img, audio, video, canvas, caption, col, colgroup, table, tbody, td, tfoot, th, thead, tr, button, fieldset, form, input, label, legend, optgroup, option, progress, select, textarea, blockquote, svg, path, rect, circle, ellipse, line, polyline, polygon)
=======
module Css.Elements exposing (typeSelector, html, body, article, header, footer, h1, h2, h3, h4, h5, h6, nav, section, div, hr, li, main_, ol, p, ul, pre, dl, dt, dd, a, code, small, span, strong, i, em, img, audio, video, canvas, caption, col, colgroup, table, tbody, td, tfoot, th, thead, tr, button, fieldset, form, input, label, legend, optgroup, option, progress, select, textarea, blockquote, svg, path, rect, circle, ellipse, line, polyline, polygon)
>>>>>>> c4a590ce

{-| Selectors for HTML elements.


# Basic elements

@docs typeSelector, html, body


# Content sectioning

@docs article, header, footer, h1, h2, h3, h4, h5, h6, nav, menu, section, aside, time


# Text content

@docs div, hr, li, main_, ol, p, ul, pre, dl, dt, dd, blockquote


# Inline text semantics

@docs a, code, small, span, strong, i, em, q


# Image and multimedia

@docs img, audio, video, canvas


# Table content

@docs caption, col, colgroup, table, tbody, td, tfoot, th, thead, tr


# Forms

@docs button, fieldset, form, input, label, legend, optgroup, option, progress, select, textarea


# SVG

@docs svg, path, rect, circle, ellipse, line, polyline, polygon

-}

import Css.Preprocess exposing (Style, Snippet(Snippet), StyleBlock(StyleBlock), SnippetDeclaration(StyleBlockDeclaration))
import Css.Structure as Structure


{-| Define a custom element.

    stylesheet
      [ typeSelector "aside" [ display block ]
      ]

...outputs

    aside {
        display: block;
    }

-}
typeSelector : String -> List Style -> Snippet
typeSelector selectorStr styles =
    let
        sequence =
            Structure.TypeSelectorSequence (Structure.TypeSelector selectorStr) []

        selector =
            Structure.Selector sequence [] Nothing
    in
        [ StyleBlockDeclaration (StyleBlock selector [] styles) ]
            |> Snippet



{- BASIC ELEMENTS -}


{-| Selector for a html element.
-}
html : List Style -> Snippet
html =
    typeSelector "html"


{-| Selector for a body element.
-}
body : List Style -> Snippet
body =
    typeSelector "body"



{- CONTENT SECTIONING -}


{-| Selector for an article element.
-}
article : List Style -> Snippet
article =
    typeSelector "article"


{-| Selector for a header element.
-}
header : List Style -> Snippet
header =
    typeSelector "header"


{-| Selector for a footer element.
-}
footer : List Style -> Snippet
footer =
    typeSelector "footer"


{-| Selector for an h1 element.
-}
h1 : List Style -> Snippet
h1 =
    typeSelector "h1"


{-| Selector for an h2 element.
-}
h2 : List Style -> Snippet
h2 =
    typeSelector "h2"


{-| Selector for an h3 element.
-}
h3 : List Style -> Snippet
h3 =
    typeSelector "h3"


{-| Selector for an h4 element.
-}
h4 : List Style -> Snippet
h4 =
    typeSelector "h4"


{-| Selector for an h5 element.
-}
h5 : List Style -> Snippet
h5 =
    typeSelector "h5"


{-| Selector for an h6 element.
-}
h6 : List Style -> Snippet
h6 =
    typeSelector "h6"


{-| Selector for a nav element.
-}
nav : List Style -> Snippet
nav =
    typeSelector "nav"


{-| Selector for a [menu](https://developer.mozilla.org/en/docs/Web/HTML/Element/menu) element.
-}
menu : List Style -> Snippet
menu =
    typeSelector "menu"


{-| Selector for a section element.
-}
section : List Style -> Snippet
section =
    typeSelector "section"


{-| Selector for a [aside](https://developer.mozilla.org/en/docs/Web/HTML/Element/aside) element.
-}
aside : List Style -> Snippet
aside =
    typeSelector "aside"


{-| Selector for a [time](https://developer.mozilla.org/en/docs/Web/HTML/Element/time) element.
-}
time : List Style -> Snippet
time =
    typeSelector "time"



{- TEXT CONTENT -}


{-| Selector for a div element.
-}
div : List Style -> Snippet
div =
    typeSelector "div"


{-| Selector for an hr element.
-}
hr : List Style -> Snippet
hr =
    typeSelector "hr"


{-| Selector for an li element.
-}
li : List Style -> Snippet
li =
    typeSelector "li"


{-| Selector for a main element.
-}
main_ : List Style -> Snippet
main_ =
    typeSelector "main"


{-| Selector for an ol element.
-}
ol : List Style -> Snippet
ol =
    typeSelector "ol"


{-| Selector for a p element.
-}
p : List Style -> Snippet
p =
    typeSelector "p"


{-| Selector for a ul element.
-}
ul : List Style -> Snippet
ul =
    typeSelector "ul"


{-| Selector for a pre element.
-}
pre : List Style -> Snippet
pre =
    typeSelector "pre"


{-| Selector for a dl element.

    https://developer.mozilla.org/en-US/docs/Web/HTML/Element/dl

-}
dl : List Style -> Snippet
dl =
    typeSelector "dl"


{-| Selector for a dt element.

    https://developer.mozilla.org/en-US/docs/Web/HTML/Element/dt

-}
dt : List Style -> Snippet
dt =
    typeSelector "dt"


{-| Selector for a dd element.

    https://developer.mozilla.org/en-US/docs/Web/HTML/Element/dd

-}
dd : List Style -> Snippet
dd =
    typeSelector "dd"



{- INLINE TEXT SEMANTICS -}


{-| Selector for an `<a>` element.
-}
a : List Style -> Snippet
a =
    typeSelector "a"


{-| Selector for a code element.
-}
code : List Style -> Snippet
code =
    typeSelector "code"


{-| Selector for a small element.
-}
small : List Style -> Snippet
small =
    typeSelector "small"


{-| Selector for a span element.
-}
span : List Style -> Snippet
span =
    typeSelector "span"


{-| Selector for a strong element.
-}
strong : List Style -> Snippet
strong =
    typeSelector "strong"


{-| Selector for a i element.
-}
i : List Style -> Snippet
i =
    typeSelector "i"


{-| Selector for a em element.
-}
em : List Style -> Snippet
em =
    typeSelector "em"


{-| Selector for a [q](https://developer.mozilla.org/en/docs/Web/HTML/Element/q) element.
-}
q : List Style -> Snippet
q =
    typeSelector "q"



{- IMAGE AND MULTIMEDIA -}


{-| Selector for a img element.
-}
img : List Style -> Snippet
img =
    typeSelector "img"


{-| Selector for an audio element.
-}
audio : List Style -> Snippet
audio =
    typeSelector "audio"


{-| Selector for a video element.
-}
video : List Style -> Snippet
video =
    typeSelector "video"


{-| Selector for a canvas element.
-}
canvas : List Style -> Snippet
canvas =
    typeSelector "canvas"



{- TABLE CONTENT -}


{-| Selector for a caption element.
-}
caption : List Style -> Snippet
caption =
    typeSelector "caption"


{-| Selector for a col element.
-}
col : List Style -> Snippet
col =
    typeSelector "col"


{-| Selector for a colgroup element.
-}
colgroup : List Style -> Snippet
colgroup =
    typeSelector "colgroup"


{-| Selector for a table element.
-}
table : List Style -> Snippet
table =
    typeSelector "table"


{-| Selector for a tbody element.
-}
tbody : List Style -> Snippet
tbody =
    typeSelector "tbody"


{-| Selector for a td element.
-}
td : List Style -> Snippet
td =
    typeSelector "td"


{-| Selector for a tfoot element.
-}
tfoot : List Style -> Snippet
tfoot =
    typeSelector "tfoot"


{-| Selector for a th element.
-}
th : List Style -> Snippet
th =
    typeSelector "th"


{-| Selector for a thead element.
-}
thead : List Style -> Snippet
thead =
    typeSelector "thead"


{-| Selector for a tr element.
-}
tr : List Style -> Snippet
tr =
    typeSelector "tr"



{- FORMS -}


{-| Selector for a button element.
-}
button : List Style -> Snippet
button =
    typeSelector "button"


{-| Selector for a fieldset element.
-}
fieldset : List Style -> Snippet
fieldset =
    typeSelector "fieldset"


{-| Selector for a form element.
-}
form : List Style -> Snippet
form =
    typeSelector "form"


{-| Selector for an input element.
-}
input : List Style -> Snippet
input =
    typeSelector "input"


{-| Selector for a label element.
-}
label : List Style -> Snippet
label =
    typeSelector "label"


{-| Selector for a legend element.
-}
legend : List Style -> Snippet
legend =
    typeSelector "legend"


{-| Selector for an optgroup element.
-}
optgroup : List Style -> Snippet
optgroup =
    typeSelector "optgroup"


{-| Selector for an option element.
-}
option : List Style -> Snippet
option =
    typeSelector "option"


{-| Selector for a progress element.
-}
progress : List Style -> Snippet
progress =
    typeSelector "progress"


{-| Selector for a select element.
-}
select : List Style -> Snippet
select =
    typeSelector "select"


{-| Selector for a textarea element.
-}
textarea : List Style -> Snippet
textarea =
    typeSelector "textarea"


{-| Selector for a blockquote element.
-}
blockquote : List Style -> Snippet
blockquote =
    typeSelector "blockquote"


{-| Selector for a svg element.
-}
svg : List Style -> Snippet
svg =
    typeSelector "svg"


{-| Selector for a path element.
-}
path : List Style -> Snippet
path =
    typeSelector "path"


{-| Selector for a rect element.
-}
rect : List Style -> Snippet
rect =
    typeSelector "rect"


{-| Selector for a circle element.
-}
circle : List Style -> Snippet
circle =
    typeSelector "circle"


{-| Selector for a ellipse element.
-}
ellipse : List Style -> Snippet
ellipse =
    typeSelector "ellipse"


{-| Selector for a line element.
-}
line : List Style -> Snippet
line =
    typeSelector "line"


{-| Selector for a polyline element.
-}
polyline : List Style -> Snippet
polyline =
    typeSelector "polyline"


{-| Selector for a polygon element.
-}
polygon : List Style -> Snippet
polygon =
    typeSelector "polygon"<|MERGE_RESOLUTION|>--- conflicted
+++ resolved
@@ -1,8 +1,4 @@
-<<<<<<< HEAD
-module Css.Elements exposing (html, body, article, header, footer, h1, h2, h3, h4, h5, h6, nav, menu, section, aside, time, div, hr, li, main_, ol, p, ul, pre, dl, dt, dd, a, code, small, span, strong, i, em, q, img, audio, video, canvas, caption, col, colgroup, table, tbody, td, tfoot, th, thead, tr, button, fieldset, form, input, label, legend, optgroup, option, progress, select, textarea, blockquote, svg, path, rect, circle, ellipse, line, polyline, polygon)
-=======
-module Css.Elements exposing (typeSelector, html, body, article, header, footer, h1, h2, h3, h4, h5, h6, nav, section, div, hr, li, main_, ol, p, ul, pre, dl, dt, dd, a, code, small, span, strong, i, em, img, audio, video, canvas, caption, col, colgroup, table, tbody, td, tfoot, th, thead, tr, button, fieldset, form, input, label, legend, optgroup, option, progress, select, textarea, blockquote, svg, path, rect, circle, ellipse, line, polyline, polygon)
->>>>>>> c4a590ce
+module Css.Elements exposing (typeSelector, html, body, article, header, footer, h1, h2, h3, h4, h5, h6, nav, menu, section, aside, time, div, hr, li, main_, ol, p, ul, pre, dl, dt, dd, a, code, small, span, strong, i, em, q, img, audio, video, canvas, caption, col, colgroup, table, tbody, td, tfoot, th, thead, tr, button, fieldset, form, input, label, legend, optgroup, option, progress, select, textarea, blockquote, svg, path, rect, circle, ellipse, line, polyline, polygon)
 
 {-| Selectors for HTML elements.
 
