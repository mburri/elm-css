module Css.Structure exposing (..)

{-| A representation of the structure of a stylesheet. This module is concerned
solely with representing valid stylesheets; it is not concerned with the
elm-css DSL, collecting warnings, or
-}


{-| A property consisting of a key, a value, and a flag for whether or not
the property is `!important`.
-}
type alias Property =
    { important : Bool
    , key : String
    , value : String
    }


{-| A stylesheet. Since they follow such specific rules, the following at-rules
are specified once rather than intermingled with normal declarations:

* [`@charset`](https://developer.mozilla.org/en-US/docs/Web/CSS/@charset)
* [`@import`](https://developer.mozilla.org/en-US/docs/Web/CSS/@import)
* [`@namespace`](https://developer.mozilla.org/en-US/docs/Web/CSS/@namespace)
-}
type alias Stylesheet =
<<<<<<< HEAD
    { charset : Maybe String
    , imports : List ( String, List MediaQuery )
    , namespaces : List ( String, String )
    , declarations : List Declaration
    }
=======
  { charset : Maybe String
  , imports : List ( NameOrUrl, List MediaQuery )
  , namespaces : List ( String, String )
  , declarations : List Declaration
  }
>>>>>>> 8017e4e3


{-| A Declaration, meaning either a [`StyleBlock`](#StyleBlock) declaration
or an [at-rule](https://developer.mozilla.org/en-US/docs/Web/CSS/At-rule)
declaration. Since each at-rule works differently, the supported ones are
enumerated as follows.

* `MediaRule`: an [`@media`](https://developer.mozilla.org/en-US/docs/Web/CSS/@media) rule.
* `SupportsRule`: an [`@supports`](https://developer.mozilla.org/en-US/docs/Web/CSS/@supports) rule.
* `DocumentRule`: an [`@document`](https://developer.mozilla.org/en-US/docs/Web/CSS/@document) rule.
* `PageRule`: an [`@page`](https://developer.mozilla.org/en-US/docs/Web/CSS/@page) rule.
* `FontFace`: an [`@font-face`](https://developer.mozilla.org/en-US/docs/Web/CSS/@font-face) rule.
* `Keyframes`: an [`@keyframes`](https://developer.mozilla.org/en-US/docs/Web/CSS/@keyframes) rule.
* `Viewport`: an [`@viewport`](https://developer.mozilla.org/en-US/docs/Web/CSS/@viewport) rule.
* `CounterStyle`: an [`@counter-style`](https://developer.mozilla.org/en-US/docs/Web/CSS/@counter-style) rule.
* `FontFeatureValues`: an [`@font-feature-values`](https://developer.mozilla.org/en-US/docs/Web/CSS/@font-feature-values) rule.
-}
type Declaration
    = StyleBlockDeclaration StyleBlock
    | MediaRule (List MediaQuery) (List StyleBlock)
    | SupportsRule String (List Declaration)
    | DocumentRule String String String String StyleBlock
    | PageRule String (List Property)
    | FontFace (List Property)
    | Keyframes String (List KeyframeProperty)
    | Viewport (List Property)
    | CounterStyle (List Property)
    | FontFeatureValues (List ( String, List Property ))


{-| One or more selectors followed by their properties.
-}
type StyleBlock
    = StyleBlock Selector (List Selector) (List Property)


{-| Named location or uri.
-}
type NameOrUrl
  = Name String
  | Url String


{-| A media query.
-}
type MediaQuery
    = MediaQuery String


{-| A [CSS3 Selector](https://www.w3.org/TR/css3-selectors/). All selectors
begin with either a type selector or the universal selector, and end with either
zero or one pseudo-elements. In between can be zero or more simple selectors,
separated by combinators.
-}
type Selector
    = Selector SimpleSelectorSequence (List ( SelectorCombinator, SimpleSelectorSequence )) (Maybe PseudoElement)


{-| Either the universal selector or a type selector, followed by zero or
more repeatable selectors.
-}
type SimpleSelectorSequence
    = TypeSelectorSequence TypeSelector (List RepeatableSimpleSelector)
    | UniversalSelectorSequence (List RepeatableSimpleSelector)
    | CustomSelector String (List RepeatableSimpleSelector)


{-| A selector that can appear multiple times in a simple selector. (It doesn't
make a ton of sense that the specification permits multiple id selectors, but
here we are.)
-}
type RepeatableSimpleSelector
    = ClassSelector String
    | IdSelector String
    | PseudoClassSelector String


{-| A type selector. That's what the CSS spec calls them, but it could be
better. Maybe "element selector" or "tag selector" perhaps?
-}
type TypeSelector
    = TypeSelector String


{-| A pseudo-element.
-}
type PseudoElement
    = PseudoElement String


{-| A selector combinator used to link together selector chains.
-}
type SelectorCombinator
    = AdjacentSibling
    | GeneralSibling
    | Child
    | Descendant


type alias KeyframeProperty =
    String


{-| Add a property to the last style block in the given declarations.
-}
appendProperty : Property -> List Declaration -> List Declaration
appendProperty property declarations =
    case declarations of
        [] ->
            declarations

        (StyleBlockDeclaration styleBlock) :: [] ->
            [ StyleBlockDeclaration (withPropertyAppended property styleBlock) ]

        (MediaRule mediaQueries styleBlocks) :: [] ->
            [ MediaRule mediaQueries
                (mapLast (withPropertyAppended property) styleBlocks)
            ]

        -- TODO
        _ :: [] ->
            declarations

        --| SupportsRule String (List Declaration)
        --| DocumentRule String String String String StyleBlock
        --| PageRule String (List Property)
        --| FontFace (List Property)
        --| Keyframes String (List KeyframeProperty)
        --| Viewport (List Property)
        --| CounterStyle (List Property)
        --| FontFeatureValues (List ( String, List Property ))
        first :: rest ->
            first :: appendProperty property rest


withPropertyAppended : Property -> StyleBlock -> StyleBlock
withPropertyAppended property (StyleBlock firstSelector otherSelectors properties) =
    StyleBlock firstSelector otherSelectors (properties ++ [ property ])


extendLastSelector : RepeatableSimpleSelector -> List Declaration -> List Declaration
extendLastSelector selector declarations =
    case declarations of
        [] ->
            declarations

        (StyleBlockDeclaration (StyleBlock only [] properties)) :: [] ->
            [ StyleBlockDeclaration (StyleBlock (appendRepeatableSelector selector only) [] properties) ]

        (StyleBlockDeclaration (StyleBlock first rest properties)) :: [] ->
            let
                newRest =
                    mapLast (appendRepeatableSelector selector) rest
            in
                [ StyleBlockDeclaration (StyleBlock first newRest properties) ]

        (MediaRule mediaQueries ((StyleBlock only [] properties) :: [])) :: [] ->
            let
                newStyleBlock =
                    StyleBlock (appendRepeatableSelector selector only) [] properties
            in
                [ MediaRule mediaQueries [ newStyleBlock ] ]

        (MediaRule mediaQueries ((StyleBlock first rest properties) :: [])) :: [] ->
            let
                newRest =
                    mapLast (appendRepeatableSelector selector) rest

                newStyleBlock =
                    StyleBlock first newRest properties
            in
                [ MediaRule mediaQueries [ newStyleBlock ] ]

        (MediaRule mediaQueries (first :: rest)) :: [] ->
            case extendLastSelector selector [ MediaRule mediaQueries rest ] of
                (MediaRule newMediaQueries newStyleBlocks) :: [] ->
                    [ MediaRule newMediaQueries (first :: newStyleBlocks) ]

                _ as declarations ->
                    declarations

        (SupportsRule str nestedDeclarations) :: [] ->
            [ SupportsRule str (extendLastSelector selector nestedDeclarations) ]

        (DocumentRule str1 str2 str3 str4 (StyleBlock only [] properties)) :: [] ->
            let
                newStyleBlock =
                    StyleBlock (appendRepeatableSelector selector only) [] properties
            in
                [ DocumentRule str1 str2 str3 str4 newStyleBlock ]

        (DocumentRule str1 str2 str3 str4 (StyleBlock first rest properties)) :: [] ->
            let
                newRest =
                    mapLast (appendRepeatableSelector selector) rest

                newStyleBlock =
                    StyleBlock first newRest properties
            in
                [ DocumentRule str1 str2 str3 str4 newStyleBlock ]

        (PageRule _ _) :: [] ->
            declarations

        (FontFace _) :: [] ->
            declarations

        (Keyframes _ _) :: [] ->
            declarations

        (Viewport _) :: [] ->
            declarations

        (CounterStyle _) :: [] ->
            declarations

        (FontFeatureValues _) :: [] ->
            declarations

        first :: rest ->
            first :: extendLastSelector selector rest


appendToLastSelector : (Selector -> Selector) -> StyleBlock -> List StyleBlock
appendToLastSelector f styleBlock =
    case styleBlock of
        StyleBlock only [] properties ->
            [ StyleBlock only [] properties
            , StyleBlock (f only) [] []
            ]

        StyleBlock first rest properties ->
            let
                newRest =
                    List.map f rest

                newFirst =
                    f first
            in
                [ StyleBlock first rest properties
                , StyleBlock newFirst newRest []
                ]


appendRepeatableToLastSelector : RepeatableSimpleSelector -> StyleBlock -> List StyleBlock
appendRepeatableToLastSelector selector styleBlock =
    appendToLastSelector (appendRepeatableSelector selector) styleBlock


appendPseudoElementToLastSelector : PseudoElement -> StyleBlock -> List StyleBlock
appendPseudoElementToLastSelector pseudo styleBlock =
    appendToLastSelector (applyPseudoElement pseudo) styleBlock


applyPseudoElement : PseudoElement -> Selector -> Selector
applyPseudoElement pseudo (Selector sequence selectors _) =
    Selector sequence selectors <| Just pseudo


concatMapLastStyleBlock : (StyleBlock -> List StyleBlock) -> List Declaration -> List Declaration
concatMapLastStyleBlock update declarations =
    case declarations of
        [] ->
            declarations

        (StyleBlockDeclaration styleBlock) :: [] ->
            update styleBlock
                |> List.map StyleBlockDeclaration

        (MediaRule mediaQueries (styleBlock :: [])) :: [] ->
            [ MediaRule mediaQueries (update styleBlock) ]

        (MediaRule mediaQueries (first :: rest)) :: [] ->
            case concatMapLastStyleBlock update [ MediaRule mediaQueries rest ] of
                (MediaRule newMediaQueries newStyleBlocks) :: [] ->
                    [ MediaRule newMediaQueries (first :: newStyleBlocks) ]

                _ as declarations ->
                    declarations

        (SupportsRule str nestedDeclarations) :: [] ->
            [ SupportsRule str (concatMapLastStyleBlock update nestedDeclarations) ]

        -- TODO give these more descritpive names
        (DocumentRule str1 str2 str3 str4 styleBlock) :: [] ->
            update styleBlock
                |> List.map (DocumentRule str1 str2 str3 str4)

        (PageRule _ _) :: [] ->
            declarations

        (FontFace _) :: [] ->
            declarations

        (Keyframes _ _) :: [] ->
            declarations

        (Viewport _) :: [] ->
            declarations

        (CounterStyle _) :: [] ->
            declarations

        (FontFeatureValues _) :: [] ->
            declarations

        first :: rest ->
            first :: concatMapLastStyleBlock update rest


appendRepeatableSelector : RepeatableSimpleSelector -> Selector -> Selector
appendRepeatableSelector repeatableSimpleSelector selector =
    case selector of
        Selector sequence [] pseudoElement ->
            Selector (appendRepeatable repeatableSimpleSelector sequence) [] pseudoElement

        Selector firstSelector tuples pseudoElement ->
            Selector firstSelector (appendRepeatableWithCombinator repeatableSimpleSelector tuples) pseudoElement


appendRepeatableWithCombinator : RepeatableSimpleSelector -> List ( SelectorCombinator, SimpleSelectorSequence ) -> List ( SelectorCombinator, SimpleSelectorSequence )
appendRepeatableWithCombinator selector list =
    case list of
        [] ->
            []

        ( combinator, sequence ) :: [] ->
            [ ( combinator, appendRepeatable selector sequence ) ]

        first :: rest ->
            first :: appendRepeatableWithCombinator selector rest


appendRepeatable : RepeatableSimpleSelector -> SimpleSelectorSequence -> SimpleSelectorSequence
appendRepeatable selector sequence =
    case sequence of
        TypeSelectorSequence typeSelector list ->
            TypeSelectorSequence typeSelector (list ++ [ selector ])

        UniversalSelectorSequence list ->
            UniversalSelectorSequence (list ++ [ selector ])

        CustomSelector str list ->
            CustomSelector str (list ++ [ selector ])


mapLast : (a -> a) -> List a -> List a
mapLast update list =
    case list of
        [] ->
            list

        only :: [] ->
            [ update only ]

        first :: rest ->
            first :: mapLast update rest


concatMapLast : (a -> List a) -> List a -> List a
concatMapLast update list =
    case list of
        [] ->
            list

        only :: [] ->
            update only

        first :: rest ->
            first :: concatMapLast update rest


dropEmpty : Stylesheet -> Stylesheet
dropEmpty { charset, imports, namespaces, declarations } =
    { charset = charset
    , imports = imports
    , namespaces = namespaces
    , declarations = dropEmptyDeclarations declarations
    }


dropEmptyDeclarations : List Declaration -> List Declaration
dropEmptyDeclarations declarations =
    case declarations of
        [] ->
            []

        ((StyleBlockDeclaration (StyleBlock _ _ properties)) as declaration) :: rest ->
            if List.isEmpty properties then
                dropEmptyDeclarations rest
            else
                declaration :: (dropEmptyDeclarations rest)

        ((MediaRule _ styleBlocks) as declaration) :: rest ->
            if List.all (\(StyleBlock _ _ properties) -> List.isEmpty properties) styleBlocks then
                dropEmptyDeclarations rest
            else
                declaration :: (dropEmptyDeclarations rest)

        ((SupportsRule _ otherDeclarations) as declaration) :: rest ->
            if List.isEmpty otherDeclarations then
                dropEmptyDeclarations rest
            else
                declaration :: (dropEmptyDeclarations rest)

        ((DocumentRule _ _ _ _ _) as declaration) :: rest ->
            declaration :: (dropEmptyDeclarations rest)

        ((PageRule _ properties) as declaration) :: rest ->
            if List.isEmpty properties then
                dropEmptyDeclarations rest
            else
                declaration :: (dropEmptyDeclarations rest)

        ((FontFace properties) as declaration) :: rest ->
            if List.isEmpty properties then
                dropEmptyDeclarations rest
            else
                declaration :: (dropEmptyDeclarations rest)

        ((Keyframes _ properties) as declaration) :: rest ->
            if List.isEmpty properties then
                dropEmptyDeclarations rest
            else
                declaration :: (dropEmptyDeclarations rest)

        ((Viewport properties) as declaration) :: rest ->
            if List.isEmpty properties then
                dropEmptyDeclarations rest
            else
                declaration :: (dropEmptyDeclarations rest)

        ((CounterStyle properties) as declaration) :: rest ->
            if List.isEmpty properties then
                dropEmptyDeclarations rest
            else
                declaration :: (dropEmptyDeclarations rest)

        ((FontFeatureValues tuples) as declaration) :: rest ->
            if List.all (\( _, properties ) -> List.isEmpty properties) tuples then
                dropEmptyDeclarations rest
            else
                declaration :: (dropEmptyDeclarations rest)<|MERGE_RESOLUTION|>--- conflicted
+++ resolved
@@ -24,19 +24,11 @@
 * [`@namespace`](https://developer.mozilla.org/en-US/docs/Web/CSS/@namespace)
 -}
 type alias Stylesheet =
-<<<<<<< HEAD
     { charset : Maybe String
-    , imports : List ( String, List MediaQuery )
+    , imports : List ( NameOrUrl, List MediaQuery )
     , namespaces : List ( String, String )
     , declarations : List Declaration
     }
-=======
-  { charset : Maybe String
-  , imports : List ( NameOrUrl, List MediaQuery )
-  , namespaces : List ( String, String )
-  , declarations : List Declaration
-  }
->>>>>>> 8017e4e3
 
 
 {-| A Declaration, meaning either a [`StyleBlock`](#StyleBlock) declaration
@@ -76,8 +68,8 @@
 {-| Named location or uri.
 -}
 type NameOrUrl
-  = Name String
-  | Url String
+    = Name String
+    | Url String
 
 
 {-| A media query.
